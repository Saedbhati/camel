--- conflicted
+++ resolved
@@ -331,7 +331,7 @@
             for mcp_tool in self._mcp_tools
         ]
 
-<<<<<<< HEAD
+
     def get_text_tools(self) -> str:
         r"""Returns a string containing the descriptions of the tools
         in the toolkit.
@@ -358,11 +358,11 @@
             (default: :obj:`{}`) .
         """
         return await self._session.call_tool(tool_name, tool_args)
-=======
+
     @property
     def session(self) -> Optional["ClientSession"]:
         return self._session
->>>>>>> 3e7d2f57
+
 
 
 class MCPToolkit(BaseToolkit):
@@ -480,7 +480,7 @@
             )
             all_servers.append(server)
 
-<<<<<<< HEAD
+
         # Process remote MCP web servers
         mcp_web_servers = data.get("mcpWebServers", {})
         if not isinstance(mcp_web_servers, dict):
@@ -509,8 +509,6 @@
             all_servers.append(server)
         assert len(all_servers) > 0, "No servers found in the configuration"
 
-=======
->>>>>>> 3e7d2f57
         return all_servers
 
     async def connect(self):
