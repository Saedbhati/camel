--- conflicted
+++ resolved
@@ -489,7 +489,6 @@
             sync_playwright,
         )
 
-        self._ensure_browser_installed()
         self.history: list = []
         self.headless = headless
         self.playwright = sync_playwright().start()
@@ -986,73 +985,10 @@
         markdown_content = html2text(html_content)
         return markdown_content
 
-<<<<<<< HEAD
 class AsyncBaseBrowser:
     def __init__(self, headless: bool = True, cache_dir: Optional[str] = None):
         r"""
         Initialize the asynchronous browser core.
-=======
-    def _ensure_browser_installed(self) -> None:
-        r"""Ensure the browser is installed."""
-        import platform
-        import subprocess
-        import sys
-
-        try:
-            from playwright.sync_api import sync_playwright
-
-            with sync_playwright() as p:
-                browser = p.chromium.launch()
-                browser.close()
-        except Exception:
-            logger.info("Installing Chromium browser...")
-            try:
-                subprocess.run(
-                    [
-                        sys.executable,
-                        "-m",
-                        "playwright",
-                        "install",
-                        "chromium",
-                    ],
-                    check=True,
-                    capture_output=True,
-                )
-                if platform.system().lower() == "linux":
-                    subprocess.run(
-                        [
-                            sys.executable,
-                            "-m",
-                            "playwright",
-                            "install-deps",
-                            "chromium",
-                        ],
-                        check=True,
-                        capture_output=True,
-                    )
-                logger.info("Chromium browser installation completed")
-            except subprocess.CalledProcessError as e:
-                raise RuntimeError(f"Failed to install browser: {e.stderr}")
-
-
-class BrowserToolkit(BaseToolkit):
-    r"""A class for browsing the web and interacting with web pages.
-
-    This class provides methods for browsing the web and interacting with web
-    pages.
-    """
-
-    def __init__(
-        self,
-        headless: bool = False,
-        cache_dir: Optional[str] = None,
-        history_window: int = 5,
-        web_agent_model: Optional[BaseModelBackend] = None,
-        planning_agent_model: Optional[BaseModelBackend] = None,
-        output_language: str = "en",
-    ):
-        r"""Initialize the BrowserToolkit instance.
->>>>>>> 59dff6aa
 
         Args:
             headless (bool): Whether to run the browser in headless mode.
