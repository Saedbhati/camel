# ========= Copyright 2023-2024 @ CAMEL-AI.org. All Rights Reserved. =========
# Licensed under the Apache License, Version 2.0 (the "License");
# you may not use this file except in compliance with the License.
# You may obtain a copy of the License at
#
#     http://www.apache.org/licenses/LICENSE-2.0
#
# Unless required by applicable law or agreed to in writing, software
# distributed under the License is distributed on an "AS IS" BASIS,
# WITHOUT WARRANTIES OR CONDITIONS OF ANY KIND, either express or implied.
# See the License for the specific language governing permissions and
# limitations under the License.
# ========= Copyright 2023-2024 @ CAMEL-AI.org. All Rights Reserved. =========
import json
import os
import time
import uuid
from typing import Any, Dict, List, Optional, Type, Union

import httpx
from openai import OpenAI, Stream
from pydantic import BaseModel

from camel.configs import (
    SAMBA_CLOUD_API_PARAMS,
    SAMBA_VERSE_API_PARAMS,
    SambaCloudAPIConfig,
)
from camel.messages import OpenAIMessage
from camel.models import BaseModelBackend
from camel.types import (
    ChatCompletion,
    ChatCompletionChunk,
    CompletionUsage,
    ModelType,
)
from camel.utils import (
    BaseTokenCounter,
    OpenAITokenCounter,
    api_keys_required,
)

try:
    if os.getenv("AGENTOPS_API_KEY") is not None:
        from agentops import LLMEvent, record
    else:
        raise ImportError
except (ImportError, AttributeError):
    LLMEvent = None


class SambaModel(BaseModelBackend):
    r"""SambaNova service interface.

    Args:
        model_type (Union[ModelType, str]): Model for which a SambaNova backend
            is created. Supported models via SambaNova Cloud:
            `https://community.sambanova.ai/t/supported-models/193`.
            Supported models via SambaVerse API is listed in
            `https://sambaverse.sambanova.ai/models`.
        model_config_dict (Optional[Dict[str, Any]], optional): A dictionary
            that will be fed into:obj:`openai.ChatCompletion.create()`. If
            :obj:`None`, :obj:`SambaCloudAPIConfig().as_dict()` will be used.
            (default: :obj:`None`)
        api_key (Optional[str], optional): The API key for authenticating
            with the SambaNova service. (default: :obj:`None`)
        url (Optional[str], optional): The url to the SambaNova service.
            Current support SambaVerse API:
            :obj:`"https://sambaverse.sambanova.ai/api/predict"` and
            SambaNova Cloud:
            :obj:`"https://api.sambanova.ai/v1"` (default: :obj:`https://api.
            sambanova.ai/v1`)
        token_counter (Optional[BaseTokenCounter], optional): Token counter to
            use for the model. If not provided, :obj:`OpenAITokenCounter(
            ModelType.GPT_4O_MINI)` will be used.
    """

    @api_keys_required(
        [
            ("api_key", 'SAMBA_API_KEY'),
        ]
    )
    def __init__(
        self,
        model_type: Union[ModelType, str],
        model_config_dict: Optional[Dict[str, Any]] = None,
        api_key: Optional[str] = None,
        url: Optional[str] = None,
        token_counter: Optional[BaseTokenCounter] = None,
    ) -> None:
        if model_config_dict is None:
            model_config_dict = SambaCloudAPIConfig().as_dict()
        api_key = api_key or os.environ.get("SAMBA_API_KEY")
        url = url or os.environ.get(
            "SAMBA_API_BASE_URL",
            "https://api.sambanova.ai/v1",
        )
        super().__init__(
            model_type, model_config_dict, api_key, url, token_counter
        )

        if self._url == "https://api.sambanova.ai/v1":
            self._client = OpenAI(
                timeout=180,
                max_retries=3,
                base_url=self._url,
                api_key=self._api_key,
            )

    @property
    def token_counter(self) -> BaseTokenCounter:
        r"""Initialize the token counter for the model backend.

        Returns:
            BaseTokenCounter: The token counter following the model's
                tokenization style.
        """
        if not self._token_counter:
            self._token_counter = OpenAITokenCounter(ModelType.GPT_4O_MINI)
        return self._token_counter

    def check_model_config(self):
        r"""Check whether the model configuration contains any
        unexpected arguments to SambaNova API.

        Raises:
            ValueError: If the model configuration dictionary contains any
                unexpected arguments to SambaNova API.
        """
        if self._url == "https://sambaverse.sambanova.ai/api/predict":
            for param in self.model_config_dict:
                if param not in SAMBA_VERSE_API_PARAMS:
                    raise ValueError(
                        f"Unexpected argument `{param}` is "
                        "input into SambaVerse API."
                    )

        elif self._url == "https://api.sambanova.ai/v1":
            for param in self.model_config_dict:
                if param not in SAMBA_CLOUD_API_PARAMS:
                    raise ValueError(
                        f"Unexpected argument `{param}` is "
                        "input into SambaCloud API."
                    )

        else:
            raise ValueError(
                f"{self._url} is not supported, please check the url to the"
                " SambaNova service"
            )

<<<<<<< HEAD
    @api_keys_required("SAMBA_API_KEY")
    def _run(  # type: ignore[misc]
        self,
        messages: List[OpenAIMessage],
        response_format: Optional[Type[BaseModel]] = None,
        tools: Optional[List[Dict[str, Any]]] = None,
=======
    def run(  # type: ignore[misc]
        self, messages: List[OpenAIMessage]
>>>>>>> 4b397488
    ) -> Union[ChatCompletion, Stream[ChatCompletionChunk]]:
        r"""Runs SambaNova's service.

        Args:
            messages (List[OpenAIMessage]): Message list with the chat history
                in OpenAI API format.

        Returns:
            Union[ChatCompletion, Stream[ChatCompletionChunk]]:
                `ChatCompletion` in the non-stream mode, or
                `Stream[ChatCompletionChunk]` in the stream mode.
        """
        if "tools" in self.model_config_dict:
            del self.model_config_dict["tools"]
        if self.model_config_dict.get("stream") is True:
            return self._run_streaming(messages)
        else:
            return self._run_non_streaming(messages)

    def _run_streaming(
        self, messages: List[OpenAIMessage]
    ) -> Stream[ChatCompletionChunk]:
        r"""Handles streaming inference with SambaNova's API.

        Args:
            messages (List[OpenAIMessage]): A list of messages representing the
                chat history in OpenAI API format.

        Returns:
            Stream[ChatCompletionChunk]: A generator yielding
                `ChatCompletionChunk` objects as they are received from the
                API.

        Raises:
            RuntimeError: If the HTTP request fails.
            ValueError: If the API doesn't support stream mode.
        """
        # Handle SambaNova's Cloud API
        if self._url == "https://api.sambanova.ai/v1":
            response = self._client.chat.completions.create(
                messages=messages,
                model=self.model_type,
                **self.model_config_dict,
            )

            # Add AgentOps LLM Event tracking
            if LLMEvent:
                llm_event = LLMEvent(
                    thread_id=response.id,
                    prompt=" ".join(
                        [message.get("content") for message in messages]  # type: ignore[misc]
                    ),
                    prompt_tokens=response.usage.prompt_tokens,  # type: ignore[union-attr]
                    completion=response.choices[0].message.content,
                    completion_tokens=response.usage.completion_tokens,  # type: ignore[union-attr]
                    model=self.model_type,
                )
                record(llm_event)

            return response

        elif self._url == "https://sambaverse.sambanova.ai/api/predict":
            raise ValueError(
                "https://sambaverse.sambanova.ai/api/predict doesn't support"
                " stream mode"
            )
        raise RuntimeError(f"Unknown URL: {self._url}")

    def _run_non_streaming(
        self, messages: List[OpenAIMessage]
    ) -> ChatCompletion:
        r"""Handles non-streaming inference with SambaNova's API.

        Args:
            messages (List[OpenAIMessage]): A list of messages representing the
                message in OpenAI API format.

        Returns:
            ChatCompletion: A `ChatCompletion` object containing the complete
                response from the API.

        Raises:
            RuntimeError: If the HTTP request fails.
            ValueError: If the JSON response cannot be decoded or is missing
                expected data.
        """
        # Handle SambaNova's Cloud API
        if self._url == "https://api.sambanova.ai/v1":
            response = self._client.chat.completions.create(
                messages=messages,
                model=self.model_type,
                **self.model_config_dict,
            )

            # Add AgentOps LLM Event tracking
            if LLMEvent:
                llm_event = LLMEvent(
                    thread_id=response.id,
                    prompt=" ".join(
                        [message.get("content") for message in messages]  # type: ignore[misc]
                    ),
                    prompt_tokens=response.usage.prompt_tokens,  # type: ignore[union-attr]
                    completion=response.choices[0].message.content,
                    completion_tokens=response.usage.completion_tokens,  # type: ignore[union-attr]
                    model=self.model_type,
                )
                record(llm_event)

            return response

        # Handle SambaNova's Sambaverse API
        else:
            headers = {
                "Content-Type": "application/json",
                "key": str(self._api_key),
                "modelName": self.model_type,
            }

            data = {
                "instance": json.dumps(
                    {
                        "conversation_id": str(uuid.uuid4()),
                        "messages": messages,
                    }
                ),
                "params": {
                    "do_sample": {"type": "bool", "value": "true"},
                    "max_tokens_to_generate": {
                        "type": "int",
                        "value": str(self.model_config_dict.get("max_tokens")),
                    },
                    "process_prompt": {"type": "bool", "value": "true"},
                    "repetition_penalty": {
                        "type": "float",
                        "value": str(
                            self.model_config_dict.get("repetition_penalty")
                        ),
                    },
                    "return_token_count_only": {
                        "type": "bool",
                        "value": "false",
                    },
                    "select_expert": {
                        "type": "str",
                        "value": self.model_type.split('/')[1],
                    },
                    "stop_sequences": {
                        "type": "str",
                        "value": self.model_config_dict.get("stop_sequences"),
                    },
                    "temperature": {
                        "type": "float",
                        "value": str(
                            self.model_config_dict.get("temperature")
                        ),
                    },
                    "top_k": {
                        "type": "int",
                        "value": str(self.model_config_dict.get("top_k")),
                    },
                    "top_p": {
                        "type": "float",
                        "value": str(self.model_config_dict.get("top_p")),
                    },
                },
            }

            try:
                # Send the request and handle the response
                with httpx.Client() as client:
                    response = client.post(
                        self._url,  # type: ignore[arg-type]
                        headers=headers,
                        json=data,
                    )

                raw_text = response.text
                # Split the string into two dictionaries
                dicts = raw_text.split('}\n{')

                # Keep only the last dictionary
                last_dict = '{' + dicts[-1]

                # Parse the dictionary
                last_dict = json.loads(last_dict)
                return self._sambaverse_to_openai_response(last_dict)  # type: ignore[arg-type]

            except httpx.HTTPStatusError:
                raise RuntimeError(f"HTTP request failed: {raw_text}")

    def _sambaverse_to_openai_response(
        self, samba_response: Dict[str, Any]
    ) -> ChatCompletion:
        r"""Converts SambaVerse API response into an OpenAI-compatible
        response.

        Args:
            samba_response (Dict[str, Any]): A dictionary representing
                responses from the SambaVerse API.

        Returns:
            ChatCompletion: A `ChatCompletion` object constructed from the
                aggregated response data.
        """
        choices = [
            dict(
                index=0,
                message={
                    "role": 'assistant',
                    "content": samba_response['result']['responses'][0][
                        'completion'
                    ],
                },
                finish_reason=samba_response['result']['responses'][0][
                    'stop_reason'
                ],
            )
        ]

        obj = ChatCompletion.construct(
            id=None,
            choices=choices,
            created=int(time.time()),
            model=self.model_type,
            object="chat.completion",
            # SambaVerse API only provide `total_tokens`
            usage=CompletionUsage(
                completion_tokens=0,
                prompt_tokens=0,
                total_tokens=int(
                    samba_response['result']['responses'][0][
                        'total_tokens_count'
                    ]
                ),
            ),
        )

        return obj

    @property
    def stream(self) -> bool:
        r"""Returns whether the model is in stream mode, which sends partial
        results each time.

        Returns:
            bool: Whether the model is in stream mode.
        """
        return self.model_config_dict.get('stream', False)<|MERGE_RESOLUTION|>--- conflicted
+++ resolved
@@ -149,17 +149,11 @@
                 " SambaNova service"
             )
 
-<<<<<<< HEAD
-    @api_keys_required("SAMBA_API_KEY")
     def _run(  # type: ignore[misc]
         self,
         messages: List[OpenAIMessage],
         response_format: Optional[Type[BaseModel]] = None,
         tools: Optional[List[Dict[str, Any]]] = None,
-=======
-    def run(  # type: ignore[misc]
-        self, messages: List[OpenAIMessage]
->>>>>>> 4b397488
     ) -> Union[ChatCompletion, Stream[ChatCompletionChunk]]:
         r"""Runs SambaNova's service.
 
