# =========== Copyright 2023 @ CAMEL-AI.org. All Rights Reserved. ===========
# Licensed under the Apache License, Version 2.0 (the “License”);
# you may not use this file except in compliance with the License.
# You may obtain a copy of the License at
#
#     http://www.apache.org/licenses/LICENSE-2.0
#
# Unless required by applicable law or agreed to in writing, software
# distributed under the License is distributed on an “AS IS” BASIS,
# WITHOUT WARRANTIES OR CONDITIONS OF ANY KIND, either express or implied.
# See the License for the specific language governing permissions and
# limitations under the License.
# =========== Copyright 2023 @ CAMEL-AI.org. All Rights Reserved. ===========
from __future__ import annotations

import json
from collections import defaultdict
from typing import (
    TYPE_CHECKING,
    Any,
    Callable,
    Dict,
    List,
    Optional,
    Tuple,
    Union,
)

from pydantic import BaseModel

from pydantic import BaseModel

from camel.agents.base import BaseAgent
from camel.configs import ChatGPTConfig
from camel.memories import (
    AgentMemory,
    ChatHistoryMemory,
    MemoryRecord,
    ScoreBasedContextCreator,
)
from camel.messages import BaseMessage, FunctionCallingMessage, OpenAIMessage
from camel.models import BaseModelBackend, ModelFactory
from camel.responses import ChatAgentResponse
from camel.toolkits import OpenAIFunction
from camel.types import (
    ChatCompletion,
    ChatCompletionChunk,
    ModelPlatformType,
    ModelType,
    OpenAIBackendRole,
    RoleType,
)
from camel.utils import (
    Constants,
    func_string_to_callable,
    get_model_encoding,
    get_pydantic_object_schema,
    json_to_function_code,
)

if TYPE_CHECKING:
    from openai import Stream

    from camel.terminators import ResponseTerminator
    from camel.toolkits import OpenAIFunction


class FunctionCallingRecord(BaseModel):
    r"""Historical records of functions called in the conversation.

    Attributes:
        func_name (str): The name of the function being called.
        args (Dict[str, Any]): The dictionary of arguments passed to
            the function.
        result (Any): The execution result of calling this function.
    """

    func_name: str
    args: Dict[str, Any]
    result: Any

    def __str__(self) -> str:
        r"""Overridden version of the string function.

        Returns:
            str: Modified string to represent the function calling.
        """
        return (
            f"Function Execution: {self.func_name}\n"
            f"\tArgs: {self.args}\n"
            f"\tResult: {self.result}"
        )

    def as_dict(self) -> dict[str, Any]:
        return self.model_dump()


class ChatAgent(BaseAgent):
    r"""Class for managing conversations of CAMEL Chat Agents.

    Args:
        system_message (BaseMessage): The system message for the chat agent.
        model (BaseModelBackend, optional): The model backend to use for
            generating responses. (default: :obj:`OpenAIModel` with
            `GPT_4O_MINI`)
        api_key (str, optional): The API key for authenticating with the
            LLM service. Only OpenAI and Anthropic model supported (default:
            :obj:`None`)
        memory (AgentMemory, optional): The agent memory for managing chat
            messages. If `None`, a :obj:`ChatHistoryMemory` will be used.
            (default: :obj:`None`)
        message_window_size (int, optional): The maximum number of previous
            messages to include in the context window. If `None`, no windowing
            is performed. (default: :obj:`None`)
        token_limit (int, optional): The maximum number of tokens in a context.
            The context will be automatically pruned to fulfill the limitation.
            If `None`, it will be set according to the backend model.
            (default: :obj:`None`)
        output_language (str, optional): The language to be output by the
            agent. (default: :obj:`None`)
        tools (List[OpenAIFunction], optional): List of available
            :obj:`OpenAIFunction`. (default: :obj:`None`)
        response_terminators (List[ResponseTerminator], optional): List of
            :obj:`ResponseTerminator` bind to one chat agent.
            (default: :obj:`None`)
    """

    def __init__(
        self,
        system_message: BaseMessage,
        model: Optional[BaseModelBackend] = None,
        api_key: Optional[str] = None,
        memory: Optional[AgentMemory] = None,
        message_window_size: Optional[int] = None,
        token_limit: Optional[int] = None,
        output_language: Optional[str] = None,
        tools: Optional[List[OpenAIFunction]] = None,
        response_terminators: Optional[List[ResponseTerminator]] = None,
    ) -> None:
        self.orig_sys_message: BaseMessage = system_message
        self.system_message = system_message
        self.role_name: str = system_message.role_name
        self.role_type: RoleType = system_message.role_type
        self._api_key = api_key
        self.model_backend: BaseModelBackend = (
            model
            if model is not None
            else ModelFactory.create(
                model_platform=ModelPlatformType.OPENAI,
                model_type=ModelType.GPT_4O_MINI,
                model_config_dict=ChatGPTConfig().model_dump(),
                api_key=self._api_key,
            )
        )
        self.output_language: Optional[str] = output_language
        if self.output_language is not None:
            self.set_output_language(self.output_language)

        self.model_type: ModelType = self.model_backend.model_type

        self.func_dict: Dict[str, Callable] = {}
        if tools is not None:
            for func in tools:
                self.func_dict[func.get_function_name()] = func.func

        self.model_config_dict = self.model_backend.model_config_dict

        self.model_token_limit = token_limit or self.model_backend.token_limit
        context_creator = ScoreBasedContextCreator(
            self.model_backend.token_counter,
            self.model_token_limit,
        )
        self.memory: AgentMemory = memory or ChatHistoryMemory(
            context_creator, window_size=message_window_size
        )

        self.terminated: bool = False
        self.response_terminators = response_terminators or []
        self.init_messages()

    def reset(self):
        r"""Resets the :obj:`ChatAgent` to its initial state and returns the
        stored messages.

        Returns:
            List[BaseMessage]: The stored messages.
        """
        self.terminated = False
        self.init_messages()
        for terminator in self.response_terminators:
            terminator.reset()

    @property
    def system_message(self) -> BaseMessage:
        r"""The getter method for the property :obj:`system_message`.

        Returns:
            BaseMessage: The system message of this agent.
        """
        return self._system_message

    @system_message.setter
    def system_message(self, message: BaseMessage):
        r"""The setter method for the property :obj:`system_message`.

        Args:
            message (BaseMessage): The message to be set as the
                new system message of this agent.
        """
        self._system_message = message

    def is_tools_added(self) -> bool:
        r"""Whether OpenAI function calling is enabled for this agent.

        Returns:
            bool: Whether OpenAI function calling is enabled for this
                agent, determined by whether the dictionary of tools
                is empty.
        """
        return len(self.func_dict) > 0

    def update_memory(
        self, message: BaseMessage, role: OpenAIBackendRole
    ) -> None:
        r"""Updates the agent memory with a new message.

        Args:
            message (BaseMessage): The new message to add to the stored
                messages.
            role (OpenAIBackendRole): The backend role type.
        """
        self.memory.write_record(
            MemoryRecord(message=message, role_at_backend=role)
        )

    def set_output_language(self, output_language: str) -> BaseMessage:
        r"""Sets the output language for the system message. This method
        updates the output language for the system message. The output
        language determines the language in which the output text should be
        generated.

        Args:
            output_language (str): The desired output language.

        Returns:
            BaseMessage: The updated system message object.
        """
        self.output_language = output_language
        content = self.orig_sys_message.content + (
            "\nRegardless of the input language, "
            f"you must output text in {output_language}."
        )
        self.system_message = self.system_message.create_new_instance(content)
        return self.system_message

    def get_info(
        self,
        id: Optional[str],
        usage: Optional[Dict[str, int]],
        termination_reasons: List[str],
        num_tokens: int,
        tool_calls: List[FunctionCallingRecord],
    ) -> Dict[str, Any]:
        r"""Returns a dictionary containing information about the chat session.

        Args:
            id (str, optional): The ID of the chat session.
            usage (Dict[str, int], optional): Information about the usage of
                the LLM model.
            termination_reasons (List[str]): The reasons for the termination
                of the chat session.
            num_tokens (int): The number of tokens used in the chat session.
            tool_calls (List[FunctionCallingRecord]): The list of function
                calling records, containing the information of called
                tools.

        Returns:
            Dict[str, Any]: The chat session information.
        """
        return {
            "id": id,
            "usage": usage,
            "termination_reasons": termination_reasons,
            "num_tokens": num_tokens,
            "tool_calls": tool_calls,
        }

    def init_messages(self) -> None:
        r"""Initializes the stored messages list with the initial system
        message.
        """
        system_record = MemoryRecord(
            message=self.system_message,
            role_at_backend=OpenAIBackendRole.SYSTEM,
        )
        self.memory.clear()
        self.memory.write_record(system_record)

    def record_message(self, message: BaseMessage) -> None:
        r"""Records the externally provided message into the agent memory as if
        it were an answer of the :obj:`ChatAgent` from the backend. Currently,
        the choice of the critic is submitted with this method.

        Args:
            message (BaseMessage): An external message to be recorded in the
                memory.
        """
        self.update_memory(message, OpenAIBackendRole.ASSISTANT)

    def step(
        self,
        input_message: BaseMessage,
        output_schema: Optional[BaseModel] = None,
    ) -> ChatAgentResponse:
        r"""Performs a single step in the chat session by generating a response
        to the input message.

        Args:
            input_message (BaseMessage): The input message to the agent.
                Its `role` field that specifies the role at backend may be
                either `user` or `assistant` but it will be set to `user`
                anyway since for the self agent any incoming message is
                external.
            output_schema (Optional[BaseModel]): An optional pydantic model
                that includes value types and field descriptions used to
                generate a structured response by LLM. This schema helps
                in defining the expected output format.

        Returns:
            ChatAgentResponse: A struct containing the output messages,
                a boolean indicating whether the chat session has terminated,
                and information about the chat session.
        """
        self.update_memory(input_message, OpenAIBackendRole.USER)

        output_messages: List[BaseMessage]
        info: Dict[str, Any]
        tool_calls: List[FunctionCallingRecord] = []
        while True:
            # Format messages and get the token number
            openai_messages: Optional[List[OpenAIMessage]]

            try:
                openai_messages, num_tokens = self.memory.get_context()
            except RuntimeError as e:
                return self.step_token_exceed(
                    e.args[1], tool_calls, "max_tokens_exceeded"
                )
<<<<<<< HEAD

=======
>>>>>>> 35e04ceb
            # use structed output response without tools
            # If the user provides the output_schema parameter and does not
            # specify the use of tools, then in the model config of the
            # chatgent, call the model specified by tools with
            # return_json_response of OpenAIFunction format, and return a
            # structured response with the user-specified output schema.
            if output_schema is not None and len(self.func_dict) == 0:
                self._add_output_schema_to_tool_list(output_schema)

            (
                response,
                output_messages,
                finish_reasons,
                usage_dict,
                response_id,
            ) = self._step_model_response(openai_messages, num_tokens)

            if (
                self.is_tools_added()
                and isinstance(response, ChatCompletion)
                and response.choices[0].message.tool_calls is not None
            ):
                # Tools added for function calling and not in stream mode
<<<<<<< HEAD
=======

>>>>>>> 35e04ceb
                tool_calls, func_assistant_msg, func_result_msg = (
                    self._add_tools_for_func_call(response, tool_calls)
                )

                # Update the messages
                self.update_memory(
                    func_assistant_msg, OpenAIBackendRole.ASSISTANT
                )
                self.update_memory(func_result_msg, OpenAIBackendRole.FUNCTION)

            else:
                # If the user specifies tools, it is necessary to wait for the
                # model to complete all tools' calls. Finally, use the
                # generated response as the input for the structure,
                # simultaneously calling the return_json_response function.
                # Call the model again with return_json_response in the format
                # of OpenAIFunction as the last tool, returning a structured
                # response with the user-specified output schema.
                if output_schema is not None and all(
                    record.func_name
                    != Constants.FUNC_NAME_FOR_STRUCTURE_OUTPUT
                    for record in tool_calls
                ):
                    self._add_output_schema_to_tool_list(output_schema)

                    (
                        response,
                        output_messages,
                        finish_reasons,
                        usage_dict,
                        response_id,
                    ) = self._step_model_response(openai_messages, num_tokens)

                    if isinstance(response, ChatCompletion):
                        # Tools added for function calling and not in stream
                        # mode
                        tool_calls, func_assistant_msg, func_result_msg = (
                            self._add_tools_for_func_call(response, tool_calls)
                        )

                        # Update the messages
                        self.update_memory(
                            func_assistant_msg, OpenAIBackendRole.ASSISTANT
                        )
                        self.update_memory(
                            func_result_msg, OpenAIBackendRole.FUNCTION
                        )

                info = self._step_get_info(
                    output_messages,
                    finish_reasons,
                    usage_dict,
                    response_id,
                    tool_calls,
                    num_tokens,
                )
                break

        # if use structure response, set structure result as content of
        # BaseMessage
        if output_schema and self.model_type.is_openai:
            for base_message_item in output_messages:
                base_message_item.content = str(info['tool_calls'][-1].result)

<<<<<<< HEAD
        return ChatAgentResponse(output_messages, self.terminated, info)
=======
        return ChatAgentResponse(
            msgs=output_messages, terminated=self.terminated, info=info
        )
>>>>>>> 35e04ceb

    async def step_async(
        self,
        input_message: BaseMessage,
        output_schema: Optional[BaseModel] = None,
    ) -> ChatAgentResponse:
        r"""Performs a single step in the chat session by generating a response
        to the input message. This agent step can call async function calls.

        Args:
            input_message (BaseMessage): The input message to the agent.
                Its `role` field that specifies the role at backend may be
                either `user` or `assistant` but it will be set to `user`
                anyway since for the self agent any incoming message is
                external.
<<<<<<< HEAD

=======
>>>>>>> 35e04ceb
            output_schema (Optional[BaseModel]): An optional pydantic model
                that includes value types and field descriptions used to
                generate a structured response by LLM. This schema helps
                in defining the expected output format.

        Returns:
            ChatAgentResponse: A struct containing the output messages,
                a boolean indicating whether the chat session has terminated,
                and information about the chat session.
        """
        self.update_memory(input_message, OpenAIBackendRole.USER)

        output_messages: List[BaseMessage]
        info: Dict[str, Any]
        tool_calls: List[FunctionCallingRecord] = []
        while True:
            # Format messages and get the token number
            openai_messages: Optional[List[OpenAIMessage]]

            try:
                openai_messages, num_tokens = self.memory.get_context()
            except RuntimeError as e:
                return self.step_token_exceed(
                    e.args[1], tool_calls, "max_tokens_exceeded"
                )
            if output_schema is not None:
                self._add_output_schema_to_tool_list(output_schema)

            (
                response,
                output_messages,
                finish_reasons,
                usage_dict,
                response_id,
            ) = self._step_model_response(openai_messages, num_tokens)

            if (
                self.is_tools_added()
                and isinstance(response, ChatCompletion)
                and response.choices[0].message.tool_calls is not None
            ):
                # Tools added for function calling and not in stream mode

                # Do function calling
                (
                    func_assistant_msg,
                    func_result_msg,
                    func_record,
                ) = await self.step_tool_call_async(response)

                # Update the messages
                self.update_memory(
                    func_assistant_msg, OpenAIBackendRole.ASSISTANT
                )
                self.update_memory(func_result_msg, OpenAIBackendRole.FUNCTION)

                # Record the function calling
                tool_calls.append(func_record)

            else:
                # use structed output response without tools
                if output_schema is not None and all(
                    record.func_name
                    != Constants.FUNC_NAME_FOR_STRUCTURE_OUTPUT
                    for record in tool_calls
                ):
                    self._add_output_schema_to_tool_list(output_schema)

                    (
                        response,
                        output_messages,
                        finish_reasons,
                        usage_dict,
                        response_id,
                    ) = self._step_model_response(openai_messages, num_tokens)

                    if isinstance(response, ChatCompletion):
                        # Tools added for function calling and not in stream
                        # mode
                        tool_calls, func_assistant_msg, func_result_msg = (
                            self._add_tools_for_func_call(response, tool_calls)
                        )

                        # Update the messages
                        self.update_memory(
                            func_assistant_msg, OpenAIBackendRole.ASSISTANT
                        )
                        self.update_memory(
                            func_result_msg, OpenAIBackendRole.FUNCTION
                        )

                # Function calling disabled or not a function calling
                info = self._step_get_info(
                    output_messages,
                    finish_reasons,
                    usage_dict,
                    response_id,
                    tool_calls,
                    num_tokens,
                )
                break

        # if use structure response, set structure result as content of
        # BaseMessage
        if output_schema and self.model_type.is_openai:
            for base_message_item in output_messages:
                base_message_item.content = str(info['tool_calls'][0].result)

<<<<<<< HEAD
        return ChatAgentResponse(output_messages, self.terminated, info)
=======
        return ChatAgentResponse(
            msgs=output_messages, terminated=self.terminated, info=info
        )

    def _add_tools_for_func_call(
        self,
        response: ChatCompletion,
        tool_calls: List[FunctionCallingRecord],
    ) -> tuple[
        List[FunctionCallingRecord],
        FunctionCallingMessage,
        FunctionCallingMessage,
    ]:
        r"""
        Handles adding tools for function calls based on the response.
        This method processes a function call within the chat completion
        response, and records the function call in the provided
        list of tool calls.
        Args:
            response (ChatCompletion): The response object from the chat
                completion.
            tool_calls (List[FunctionCallingRecord]): The list to record
                function calls.
        Returns:
            tuple: A tuple containing:
                - List[FunctionCallingRecord]: The updated list of function
                  call records.
                - FunctionCallingMessage: The assistant's message regarding the
                  function call.
                - FunctionCallingMessage: The result message of the function
                  call.
        """

        # Perform function calling
        func_assistant_msg, func_result_msg, func_record = self.step_tool_call(
            response
        )

        # Record the function call in the list of tool calls
        tool_calls.append(func_record)

        # Return updated tool calls list, assistant's message, and function
        # result message
        return tool_calls, func_assistant_msg, func_result_msg

    def _add_output_schema_to_tool_list(self, output_schema: BaseModel):
        r"""Handles the structured output response for OpenAI.
        This method processes the given output schema and integrates the
        resulting function into the tools for the OpenAI model configuration.
        Args:
            output_schema (BaseModel): The schema representing the expected
                output structure.
        """
        from camel.toolkits import OpenAIFunction

        # step 1 extract the output_schema info as json.
        schema_json = get_pydantic_object_schema(output_schema)

        # step 2 convert output schema json as callable string
        func_str = json_to_function_code(schema_json)

        # step 3 get callable function from string
        func_callable = func_string_to_callable(func_str)

        # step 4 add return_json_func into tools
        func = OpenAIFunction(func_callable)
        tools = [func]
        self.func_dict[func.get_function_name()] = func.func
        if self.model_type.is_openai:
            self.model_backend.model_config_dict = ChatGPTConfig(
                tools=tools
            ).as_dict()
        elif self.model_type.is_gemini:
            from camel.configs.gemini_config import GeminiConfig

            self.model_backend.model_config_dict = GeminiConfig(
                tools=tools
            ).as_dict()
>>>>>>> 35e04ceb

    def _add_tools_for_func_call(
        self,
        response: ChatCompletion,
        tool_calls: List[FunctionCallingRecord],
    ) -> tuple[
        List[FunctionCallingRecord],
        FunctionCallingMessage,
        FunctionCallingMessage,
    ]:
        r"""
        Handles adding tools for function calls based on the response.

        This method processes a function call within the chat completion
        response, and records the function call in the provided
        list of tool calls.

        Args:
            response (ChatCompletion): The response object from the chat
                completion.
            tool_calls (List[FunctionCallingRecord]): The list to record
                function calls.

        Returns:
            tuple: A tuple containing:
                - List[FunctionCallingRecord]: The updated list of function
                  call records.
                - FunctionCallingMessage: The assistant's message regarding the
                  function call.
                - FunctionCallingMessage: The result message of the function
                  call.
        """

        # Perform function calling
        func_assistant_msg, func_result_msg, func_record = self.step_tool_call(
            response
        )

        # Record the function call in the list of tool calls
        tool_calls.append(func_record)

        # Return updated tool calls list, assistant's message, and function
        # result message
        return tool_calls, func_assistant_msg, func_result_msg

    def _add_output_schema_to_tool_list(self, output_schema: BaseModel):
        r"""Handles the structured output response for OpenAI.

        This method processes the given output schema and integrates the
        resulting function into the tools for the OpenAI model configuration.

        Args:
            output_schema (BaseModel): The schema representing the expected
                output structure.
        """

        # step 1 extract the output_schema info as json.
        schema_json = get_pydantic_object_schema(output_schema)

        # step 2 convert output schema json as callable string
        func_str = json_to_function_code(schema_json)

        # step 3 get callable function from string
        func_callable = func_string_to_callable(func_str)

        # step 4 add return_json_func into tools
        func = OpenAIFunction(func_callable)
        tools = [func]
        self.func_dict[func.get_function_name()] = func.func
        if self.model_type.is_openai:
            self.model_backend.model_config_dict = ChatGPTConfig(
                tools=tools
            ).__dict__
        elif self.model_type.is_gemini:
            from camel.configs.gemini_config import GeminiConfig

            self.model_backend.model_config_dict = GeminiConfig(
                tools=tools
            ).__dict__

    def _step_model_response(
        self,
        openai_messages: List[OpenAIMessage],
        num_tokens: int,
    ) -> tuple[
        Union[ChatCompletion, Stream],
        List[BaseMessage],
        List[str],
        Dict[str, int],
        str,
    ]:
        r"""Internal function for agent step model response."""
        # Obtain the model's response
        response = self.model_backend.run(openai_messages)

        if isinstance(response, ChatCompletion):
            output_messages, finish_reasons, usage_dict, response_id = (
                self.handle_batch_response(response)
            )
        else:
            output_messages, finish_reasons, usage_dict, response_id = (
                self.handle_stream_response(response, num_tokens)
            )
        return (
            response,
            output_messages,
            finish_reasons,
            usage_dict,
            response_id,
        )

    def _step_get_info(
        self,
        output_messages: List[BaseMessage],
        finish_reasons: List[str],
        usage_dict: Dict[str, int],
        response_id: str,
        tool_calls: List[FunctionCallingRecord],
        num_tokens: int,
    ) -> Dict[str, Any]:
        # Loop over responses terminators, get list of termination
        # tuples with whether the terminator terminates the agent
        # and termination reason
        termination = [
            terminator.is_terminated(output_messages)
            for terminator in self.response_terminators
        ]
        # Terminate the agent if any of the terminator terminates
        self.terminated, termination_reason = next(
            (
                (terminated, termination_reason)
                for terminated, termination_reason in termination
                if terminated
            ),
            (False, None),
        )
        # For now only retain the first termination reason
        if self.terminated and termination_reason is not None:
            finish_reasons = [termination_reason] * len(finish_reasons)

        info = self.get_info(
            response_id,
            usage_dict,
            finish_reasons,
            num_tokens,
            tool_calls,
        )
        return info

    def handle_batch_response(
        self, response: ChatCompletion
    ) -> Tuple[List[BaseMessage], List[str], Dict[str, int], str]:
        r"""

        Args:
            response (dict): Model response.

        Returns:
            tuple: A tuple of list of output `ChatMessage`, list of
                finish reasons, usage dictionary, and response id.
        """
        output_messages: List[BaseMessage] = []
        for choice in response.choices:
            chat_message = BaseMessage(
                role_name=self.role_name,
                role_type=self.role_type,
                meta_dict=dict(),
                content=choice.message.content or "",
            )
            output_messages.append(chat_message)
        finish_reasons = [
            str(choice.finish_reason) for choice in response.choices
        ]
        usage = (
            response.usage.model_dump() if response.usage is not None else {}
        )
        return (
            output_messages,
            finish_reasons,
            usage,
            response.id,
        )

    def handle_stream_response(
        self,
        response: Stream[ChatCompletionChunk],
        prompt_tokens: int,
    ) -> Tuple[List[BaseMessage], List[str], Dict[str, int], str]:
        r"""

        Args:
            response (dict): Model response.
            prompt_tokens (int): Number of input prompt tokens.

        Returns:
            tuple: A tuple of list of output `ChatMessage`, list of
                finish reasons, usage dictionary, and response id.
        """
        content_dict: defaultdict = defaultdict(lambda: "")
        finish_reasons_dict: defaultdict = defaultdict(lambda: "")
        output_messages: List[BaseMessage] = []
        response_id: str = ""
        # All choices in one response share one role
        for chunk in response:
            response_id = chunk.id
            for choice in chunk.choices:
                index = choice.index
                delta = choice.delta
                if delta.content is not None:
                    # When response has not been stopped
                    # Notice that only the first chunk_dict has the "role"
                    content_dict[index] += delta.content
                else:
                    finish_reasons_dict[index] = choice.finish_reason
                    chat_message = BaseMessage(
                        role_name=self.role_name,
                        role_type=self.role_type,
                        meta_dict=dict(),
                        content=content_dict[index],
                    )
                    output_messages.append(chat_message)
        finish_reasons = [
            finish_reasons_dict[i] for i in range(len(finish_reasons_dict))
        ]
        usage_dict = self.get_usage_dict(output_messages, prompt_tokens)
        return output_messages, finish_reasons, usage_dict, response_id

    def step_token_exceed(
        self,
        num_tokens: int,
        tool_calls: List[FunctionCallingRecord],
        termination_reason: str,
    ) -> ChatAgentResponse:
        r"""Return trivial response containing number of tokens and information
        of called functions when the number of tokens exceeds.

        Args:
            num_tokens (int): Number of tokens in the messages.
            tool_calls (List[FunctionCallingRecord]): List of information
                objects of functions called in the current step.
            termination_reason (str): String of termination reason.

        Returns:
            ChatAgentResponse: The struct containing trivial outputs and
                information about token number and called functions.
        """
        self.terminated = True
        output_messages: List[BaseMessage] = []

        info = self.get_info(
            None,
            None,
            [termination_reason],
            num_tokens,
            tool_calls,
        )

        return ChatAgentResponse(
            msgs=output_messages,
            terminated=self.terminated,
            info=info,
        )

    def step_tool_call(
        self,
        response: ChatCompletion,
    ) -> Tuple[
        FunctionCallingMessage, FunctionCallingMessage, FunctionCallingRecord
    ]:
        r"""Execute the function with arguments following the model's response.

        Args:
            response (Dict[str, Any]): The response obtained by calling the
                model.

        Returns:
            tuple: A tuple consisting of two obj:`FunctionCallingMessage`,
                one about the arguments and the other about the execution
                result, and a struct for logging information about this
                function call.
        """
        choice = response.choices[0]
        if choice.message.tool_calls is None:
            raise RuntimeError("Tool call is None")
        func_name = choice.message.tool_calls[0].function.name
        func = self.func_dict[func_name]

        args_str: str = choice.message.tool_calls[0].function.arguments
        args = json.loads(args_str)

        try:
            # the result is openai tools function args
            result = func(**args)

        except Exception:
            raise ValueError(
                f"Execution of function {func.__name__} failed with "
                f"arguments being {args}."
            )

        assist_msg = FunctionCallingMessage(
            role_name=self.role_name,
            role_type=self.role_type,
            meta_dict=None,
            content="",
            func_name=func_name,
            args=args,
        )
        func_msg = FunctionCallingMessage(
            role_name=self.role_name,
            role_type=self.role_type,
            meta_dict=None,
            content="",
            func_name=func_name,
            result=result,
        )

        # Record information about this function call
        func_record = FunctionCallingRecord(
            func_name=func_name, args=args, result=result
        )
        return assist_msg, func_msg, func_record

    async def step_tool_call_async(
        self,
        response: ChatCompletion,
    ) -> Tuple[
        FunctionCallingMessage, FunctionCallingMessage, FunctionCallingRecord
    ]:
        r"""Execute the async function with arguments following the model's
        response.

        Args:
            response (Dict[str, Any]): The response obtained by calling the
                model.

        Returns:
            tuple: A tuple consisting of two obj:`FunctionCallingMessage`,
                one about the arguments and the other about the execution
                result, and a struct for logging information about this
                function call.
        """
        # Note that when function calling is enabled, `n` is set to 1.
        choice = response.choices[0]
        if choice.message.tool_calls is None:
            raise RuntimeError("Tool call is None")
        func_name = choice.message.tool_calls[0].function.name
        func = self.func_dict[func_name]

        args_str: str = choice.message.tool_calls[0].function.arguments
        args = json.loads(args_str)

        # Pass the extracted arguments to the indicated function
        try:
            result = await func(**args)
        except Exception:
            raise ValueError(
                f"Execution of function {func.__name__} failed with "
                f"arguments being {args}."
            )

        assist_msg = FunctionCallingMessage(
            role_name=self.role_name,
            role_type=self.role_type,
            meta_dict=None,
            content="",
            func_name=func_name,
            args=args,
        )
        func_msg = FunctionCallingMessage(
            role_name=self.role_name,
            role_type=self.role_type,
            meta_dict=None,
            content="",
            func_name=func_name,
            result=result,
        )

        # Record information about this function call
        func_record = FunctionCallingRecord(
            func_name=func_name, args=args, result=result
        )
        return assist_msg, func_msg, func_record

    def get_usage_dict(
        self, output_messages: List[BaseMessage], prompt_tokens: int
    ) -> Dict[str, int]:
        r"""Get usage dictionary when using the stream mode.

        Args:
            output_messages (list): List of output messages.
            prompt_tokens (int): Number of input prompt tokens.

        Returns:
            dict: Usage dictionary.
        """
        encoding = get_model_encoding(self.model_type.value_for_tiktoken)
        completion_tokens = 0
        for message in output_messages:
            completion_tokens += len(encoding.encode(message.content))
        usage_dict = dict(
            completion_tokens=completion_tokens,
            prompt_tokens=prompt_tokens,
            total_tokens=completion_tokens + prompt_tokens,
        )
        return usage_dict

    def __repr__(self) -> str:
        r"""Returns a string representation of the :obj:`ChatAgent`.

        Returns:
            str: The string representation of the :obj:`ChatAgent`.
        """
        return (
            f"ChatAgent({self.role_name}, {self.role_type}, {self.model_type})"
        )<|MERGE_RESOLUTION|>--- conflicted
+++ resolved
@@ -25,8 +25,6 @@
     Tuple,
     Union,
 )
-
-from pydantic import BaseModel
 
 from pydantic import BaseModel
 
@@ -346,10 +344,6 @@
                 return self.step_token_exceed(
                     e.args[1], tool_calls, "max_tokens_exceeded"
                 )
-<<<<<<< HEAD
-
-=======
->>>>>>> 35e04ceb
             # use structed output response without tools
             # If the user provides the output_schema parameter and does not
             # specify the use of tools, then in the model config of the
@@ -373,10 +367,7 @@
                 and response.choices[0].message.tool_calls is not None
             ):
                 # Tools added for function calling and not in stream mode
-<<<<<<< HEAD
-=======
-
->>>>>>> 35e04ceb
+
                 tool_calls, func_assistant_msg, func_result_msg = (
                     self._add_tools_for_func_call(response, tool_calls)
                 )
@@ -441,13 +432,9 @@
             for base_message_item in output_messages:
                 base_message_item.content = str(info['tool_calls'][-1].result)
 
-<<<<<<< HEAD
-        return ChatAgentResponse(output_messages, self.terminated, info)
-=======
         return ChatAgentResponse(
             msgs=output_messages, terminated=self.terminated, info=info
         )
->>>>>>> 35e04ceb
 
     async def step_async(
         self,
@@ -463,10 +450,6 @@
                 either `user` or `assistant` but it will be set to `user`
                 anyway since for the self agent any incoming message is
                 external.
-<<<<<<< HEAD
-
-=======
->>>>>>> 35e04ceb
             output_schema (Optional[BaseModel]): An optional pydantic model
                 that includes value types and field descriptions used to
                 generate a structured response by LLM. This schema helps
@@ -575,9 +558,6 @@
             for base_message_item in output_messages:
                 base_message_item.content = str(info['tool_calls'][0].result)
 
-<<<<<<< HEAD
-        return ChatAgentResponse(output_messages, self.terminated, info)
-=======
         return ChatAgentResponse(
             msgs=output_messages, terminated=self.terminated, info=info
         )
@@ -656,7 +636,6 @@
             self.model_backend.model_config_dict = GeminiConfig(
                 tools=tools
             ).as_dict()
->>>>>>> 35e04ceb
 
     def _add_tools_for_func_call(
         self,
