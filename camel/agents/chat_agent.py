--- conflicted
+++ resolved
@@ -89,7 +89,6 @@
     from camel.utils import track_agent
 
 
-<<<<<<< HEAD
 SIMPLE_FORMAT_PROMPT = TextPrompt(
     textwrap.dedent(
         """\
@@ -99,43 +98,6 @@
         """
     )
 )
-=======
-class FunctionCallingRecord(BaseModel):
-    r"""Historical records of functions called in the conversation.
-
-    Attributes:
-        func_name (str): The name of the function being called.
-        args (Dict[str, Any]): The dictionary of arguments passed to
-            the function.
-        result (Any): The execution result of calling this function.
-        tool_call_id (str): The ID of the tool call, if available.
-    """
-
-    func_name: str
-    args: Dict[str, Any]
-    result: Any
-    tool_call_id: str
-
-    def __str__(self) -> str:
-        r"""Overridden version of the string function.
-
-        Returns:
-            str: Modified string to represent the function calling.
-        """
-        return (
-            f"Function Execution: {self.func_name}\n"
-            f"\tArgs: {self.args}\n"
-            f"\tResult: {self.result}\n"
-        )
-
-    def as_dict(self) -> dict[str, Any]:
-        r"""Returns the function calling record as a dictionary.
-
-        Returns:
-            dict[str, Any]: The function calling record as a dictionary.
-        """
-        return self.model_dump()
->>>>>>> 9cceb01f
 
 
 @track_agent(name="ChatAgent")
@@ -470,32 +432,6 @@
                 flag, and session information.
         """
 
-<<<<<<< HEAD
-=======
-        if (
-            self.model_backend.model_config_dict.get("response_format")
-            and response_format
-        ):
-            raise ValueError(
-                "The `response_format` parameter cannot be set both in "
-                "the model configuration and in the ChatAgent step."
-            )
-
-        self.original_model_dict = self.model_backend.model_config_dict
-        model_response_format_modified = False
-        if (
-            response_format
-            and self.model_type.support_native_structured_output
-        ):
-            self.model_backend.model_config_dict = (
-                self.original_model_dict.copy()
-            )
-            self.model_backend.model_config_dict["response_format"] = (
-                response_format
-            )
-            model_response_format_modified = True
-
->>>>>>> 9cceb01f
         # Convert input message to BaseMessage if necessary
         if isinstance(input_message, str):
             input_message = BaseMessage.make_user_message(
@@ -505,49 +441,7 @@
         # Add user input to memory
         self.update_memory(input_message, OpenAIBackendRole.USER)
 
-<<<<<<< HEAD
         tool_call_records: List[ToolCallingRecord] = []
-=======
-        try:
-            return self._handle_step(response_format, self.single_iteration)
-        finally:
-            if model_response_format_modified:
-                # Reset model config back to original state
-                self.model_backend.model_config_dict = self.original_model_dict
-
-    def _inject_tool_prompt(self) -> None:
-        r"""Generate and add the tool prompt to memory."""
-        tool_prompt = self._generate_tool_prompt(
-            self.model_backend.model_config_dict["tools"]
-        )
-        tool_msg = BaseMessage.make_assistant_message(
-            role_name="Assistant", content=tool_prompt
-        )
-        self.update_memory(tool_msg, OpenAIBackendRole.SYSTEM)
-        self.tool_prompt_added = True
-
-    def _handle_step(
-        self,
-        response_format: Optional[Type[BaseModel]],
-        single_step: bool,
-    ) -> ChatAgentResponse:
-        r"""Handles a single or multi-step interaction."""
-
-        if (
-            self.model_backend.model_config_dict.get("tool_choice")
-            == "required"
-            and not single_step
-        ):
-            raise ValueError(
-                "`tool_choice` cannot be set to `required` for multi-step"
-                " mode. To proceed, set `single_iteration` to `True`."
-            )
-
-        # Record function calls made during the session
-        tool_call_records: List[FunctionCallingRecord] = []
-
-        external_tool_request = None
->>>>>>> 9cceb01f
 
         while True:
             try:
@@ -864,8 +758,11 @@
         tool_call_request: Optional[ToolCallRequest] = None
         if tool_calls := response.choices[0].message.tool_calls:
             func_name = tool_calls[0].function.name
+            tool_call_id = tool_calls[0].id
             args = json.loads(tool_calls[0].function.arguments)
-            tool_call_request = ToolCallRequest(func_name=func_name, args=args)
+            tool_call_request = ToolCallRequest(
+                func_name=func_name, args=args, tool_call_id=tool_call_id
+            )
 
         return ModelResponse(
             response=response,
@@ -1032,16 +929,37 @@
         """
         func_name = tool_call_request.func_name
         args = tool_call_request.args
-
+        tool_call_id = tool_call_request.tool_call_id
         tool = self._internal_tools[func_name]
         result = tool(**args)
-        tool_call_id = choice.message.tool_calls[0].id
-
-<<<<<<< HEAD
-        return self._record_tool_calling(func_name, args, result)
+
+        return self._record_tool_calling(func_name, args, result, tool_call_id)
 
     async def _aexecute_tool(
-=======
+        self,
+        tool_call_request: ToolCallRequest,
+    ) -> ToolCallingRecord:
+        func_name = tool_call_request.func_name
+        args = tool_call_request.args
+        tool_call_id = tool_call_request.tool_call_id
+        tool = self._internal_tools[func_name]
+        if tool.is_async:
+            result = await tool(**args)
+        else:
+            result = tool(**args)
+
+        return self._record_tool_calling(func_name, args, result, tool_call_id)
+
+    def _record_tool_calling(
+        self,
+        func_name: str,
+        args: Dict[str, Any],
+        result: Any,
+        tool_call_id: str,
+    ):
+        r"""Record the tool calling information in the memory, and return the
+        tool calling record.
+        """
         assist_msg = FunctionCallingMessage(
             role_name=self.role_name,
             role_type=self.role_type,
@@ -1061,99 +979,16 @@
             tool_call_id=tool_call_id,
         )
 
-        # Record information about this function call
-        func_record = FunctionCallingRecord(
+        self.update_memory(assist_msg, OpenAIBackendRole.ASSISTANT)
+        self.update_memory(func_msg, OpenAIBackendRole.FUNCTION)
+
+        # Record information about this tool call
+        tool_record = ToolCallingRecord(
             func_name=func_name,
             args=args,
             result=result,
             tool_call_id=tool_call_id,
         )
-        return assist_msg, func_msg, func_record
-
-    def _safe_json_loads(self, arguments_str):
-        # Replace Python types with their JSON equivalents
-        arguments_str = arguments_str.replace("None", "null")
-        arguments_str = arguments_str.replace("True", "true")
-        arguments_str = arguments_str.replace("False", "false")
-
-        # Attempt to parse the corrected string
-        try:
-            return json.loads(arguments_str)
-        except json.JSONDecodeError as e:
-            raise ValueError(f"Invalid JSON format: {e}")
-
-    async def step_tool_call_async(
->>>>>>> 9cceb01f
-        self,
-        tool_call_request: ToolCallRequest,
-    ) -> ToolCallingRecord:
-        r"""Execute the async tool with arguments following the model's
-        response.
-
-        Args:
-            tool_call_request (_ToolCallRequest): The tool call request.
-
-        Returns:
-            FunctionCallingRecord: A struct for logging information about this
-                function call.
-        """
-        func_name = tool_call_request.func_name
-        args = tool_call_request.args
-        tool = self._internal_tools[func_name]
-        if tool.is_async:
-            result = await tool(**args)
-        else:
-            result = tool(**args)
-
-<<<<<<< HEAD
-        return self._record_tool_calling(func_name, args, result)
-=======
-        args = json.loads(choice.message.tool_calls[0].function.arguments)
-        tool = self.tool_dict[func_name]
-        result = await tool(**args)
-        tool_call_id = choice.message.tool_calls[0].id
->>>>>>> 9cceb01f
-
-    def _record_tool_calling(
-        self, func_name: str, args: Dict[str, Any], result: Any
-    ):
-        r"""Record the tool calling information in the memory, and return the
-        tool calling record.
-        """
-        assist_msg = FunctionCallingMessage(
-            role_name=self.role_name,
-            role_type=self.role_type,
-            meta_dict=None,
-            content="",
-            func_name=func_name,
-            args=args,
-            tool_call_id=tool_call_id,
-        )
-        func_msg = FunctionCallingMessage(
-            role_name=self.role_name,
-            role_type=self.role_type,
-            meta_dict=None,
-            content="",
-            func_name=func_name,
-            result=result,
-            tool_call_id=tool_call_id,
-        )
-
-        self.update_memory(assist_msg, OpenAIBackendRole.ASSISTANT)
-        self.update_memory(func_msg, OpenAIBackendRole.FUNCTION)
-
-        # Record information about this function call
-<<<<<<< HEAD
-        tool_record = ToolCallingRecord(
-            func_name=func_name, args=args, result=result
-=======
-        func_record = FunctionCallingRecord(
-            func_name=func_name,
-            args=args,
-            result=result,
-            tool_call_id=tool_call_id,
->>>>>>> 9cceb01f
-        )
 
         return tool_record
 
