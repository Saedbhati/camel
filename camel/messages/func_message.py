--- conflicted
+++ resolved
@@ -126,16 +126,7 @@
 
         return {
             "role": "assistant",
-<<<<<<< HEAD
-            "content": self.content
-            if isinstance(self.content, str)
-            else self.content.text,
-            "function_call": {
-                "name": self.func_name,
-                "arguments": str(self.args),
-            },
-=======
-            "content": self.content or "",
+            "content": self.content.text or "",
             "tool_calls": [
                 {
                     "id": self.tool_call_id or "null",
@@ -146,7 +137,6 @@
                     },
                 }
             ],
->>>>>>> f085cba3
         }
 
     def to_openai_tool_message(self) -> OpenAIToolMessageParam:
