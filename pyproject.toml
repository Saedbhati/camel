[build-system]
requires = ["poetry-core>=1.0.0"]
build-backend = "poetry.core.masonry.api"

[tool.poetry]
name = "camel-ai"
version = "0.1.5.2"
authors = ["CAMEL-AI.org"]
description = "Communicative Agents for AI Society Study"
readme = "README.md"
keywords = [
    "communicative-ai",
    "ai-societies",
    "artificial-intelligence",
    "deep-learning",
    "multi-agent-systems",
    "cooperative-ai",
    "natural-language-processing",
    "large-language-models",
]
packages = [
    { include = "camel" },
]
license = "Apache License 2.0"
homepage = "https://www.camel-ai.org/"
repository = "https://github.com/camel-ai/camel"
documentation = "https://docs.camel-ai.org"

[tool.poetry.scripts]
camel = {reference = "camel.cli:camel_cli", type = "console"}

[tool.poetry.dependencies]
python = ">=3.8.1,<3.12"
numpy = "^1"
openai = "^1.2.3"
tiktoken = "^0.7.0"
colorama = "^0"
jsonschema = "^4"
protobuf = "^4"
pathlib = "^1.0.1"   
anthropic = "^0.28.0"
docstring-parser = "^0.15"
pydantic = ">=1.9,<3"
curl_cffi = "0.6.2"

# model-platforms
litellm = { version = "^1.38.1", optional = true }

# huggingface-agent
transformers = { version = "^4", optional = true }
diffusers = { version = "^0", optional = true }
accelerate = { version = "^0", optional = true }
datasets = { version = "^2", optional = true }
torch = { version = "^2", optional = true }
soundfile = { version = "^0", optional = true }
sentencepiece = { version = "^0", optional = true }
opencv-python = { version = "^4", optional = true }

# tools
beautifulsoup4 = { version = "^4", optional = true }
docx2txt = { version = "^0.8", optional = true }
PyMuPDF = { version = "^1.22.5", optional = true }
wikipedia = { version = "^1", optional = true }
duckduckgo-search = { version = "^6.1.0", optional = true }
newspaper3k = {version = "^0.2.8", optional = true}
wolframalpha = { version = "^5.0.0", optional = true }
pyowm = { version = "^3.3.0", optional = true }
googlemaps = { version = "^4.10.0", optional = true }
requests_oauthlib = { version = "^1.3.1", optional = true }
prance = { version = "^23.6.21.0", optional = true }
openapi-spec-validator = { version = "^0.7.1", optional = true }
unstructured = { extras = ["all-docs"], version = "^0.10.30", optional = true }
pillow = { version = "^10.2.0", optional = true }
slack-sdk = { version = "^3.27.2", optional = true }
pydub = { version = "^0.25.1", optional = true }
pygithub = { version = "^2.3.0", optional = true }
imageio = { version = "^2.34.1", optional = true }
pyTelegramBotAPI = { version = "^4.18.0", optional = true }
"discord.py" = { version = "^2.3.2", optional = true }

# encoders
sentence-transformers = { version = "^2.2.2", optional = true }

# vector-databases
qdrant-client = { version = "^1.9.0", optional = true }
pymilvus = { version = "^2.4.0", optional = true }

<<<<<<< HEAD
# serve
fastapi = "^0.109.0"
uvicorn = "^0.27.0"

# cli-tools
click = "^8.1.7"
rich = "^13.7.0"
=======
# graph-storages
neo4j = { version = "^5.18.0", optional = true }

# retrievers
rank-bm25 = { version = "^0.2.2", optional = true }
cohere = { version = "^4.56", optional = true }
>>>>>>> 6df0552a

# test
pytest = { version = "^7", optional = true}
pytest-asyncio = { version = "^0.23.0", optional = true }
mock = { version = "^5", optional = true}
vllm = "^0.3.3"

[tool.poetry.extras]
test = ["pytest", "mock", "pytest-asyncio"]

model-platforms = [
    "litellm",
]

huggingface-agent = [
    "transformers",
    "diffusers",
    "accelerate",
    "datasets",
    "torch",
    "soundfile",
    "sentencepiece",
    "opencv-python",
]

encoders = [
    "sentence-transformers",
]

tools = [
    "beautifulsoup4",
    "docx2txt",
    "PyMuPDF",
    "wikipedia",
    "duckduckgo-search",
    "newspaper3k",
    "wolframalpha",
    "pyowm",
    "googlemaps",
    "requests_oauthlib",
    "prance",
    "openapi-spec-validator",
    "unstructured",
    "imageio",
    "pillow",
    "slack-sdk",
    "pydub",
    "pygithub",
    "pyTelegramBotAPI",
    "discord.py",
]

vector-databases = [
    "qdrant-client",
    "pymilvus",
]

graph-storages = [
    "neo4j",
]

retrievers = [
    "rank-bm25",
    "cohere",
]

all = [
    # huggingface-agent
    "transformers",
    "diffusers",
    "accelerate",
    "datasets",
    "torch",
    "soundfile",
    "sentencepiece",
    "opencv-python",
    # tools
    "beautifulsoup4",
    "docx2txt",
    "pygithub",
    "pyTelegramBotAPI",
    "discord.py",
    "PyMuPDF",
    "wikipedia",
    "duckduckgo-search",
    "newspaper3k",
    "wolframalpha",
    "pyowm",
    "googlemaps",
    "requests_oauthlib",
    "prance",
    "openapi-spec-validator",
    "unstructured",
    "imageio",
    "slack-sdk",
    "pydub",
    "pillow",
    # vector-database
    "qdrant-client",
    "pymilvus",
    # retrievers
    "cohere",
    # encoders
    "sentence-transformers",
    # graph-storages
    "neo4j",
    # retrievers
    "rank-bm25",
    # model platforms
    "litellm",
]

[tool.poetry.group.dev]
optional = true
[tool.poetry.group.dev.dependencies]
ruff = "^0.4.1"
mypy = "^1.5.1"
toml = ">=0.10.2"
pre-commit = "^3"
pytest = "^7"
pytest-cov = "^4"
pytest-asyncio = "^0.23.0"
gradio = "^3"
mock = "^5"

# types
types-Pillow = "*"
types-Pygments = "*"
types-mock = "*"
types-regex = "*"
types-setuptools = "*"
types-tqdm = "*"
types-colorama = "^0"
types-requests = "^2"

[tool.poetry.group.docs]
optional = true
[tool.poetry.group.docs.dependencies]
sphinx = "^6"
sphinx_book_theme = "*"
recommonmark = "*"
docutils = "<0.20.0"

[tool.ruff]
line-length = 79
fix = true
target-version = "py39"

[tool.ruff.format]
quote-style = "preserve"

[tool.ruff.lint]
extend-select = [
    "I",    # isort
    "B",    # flake8-bugbear
    "C4",   # flake8-comprehensions
    "PGH",  # pygrep-hooks
    "RUF",  # ruff
    "E",
]

ignore = [
    "B028", # Warning without stacklevel
    "B904", # use 'raise ... from err'
    "B905", # use explicit 'strict=' parameter with 'zip()'
    "N818", #  Exception name should be named with an Error suffix
    "C416", # I think comprehension is more clear https://docs.astral.sh/ruff/rules/unnecessary-comprehension/
    "C408", # we have used lots of dict(...) instead of literal
]

[tool.ruff.lint.pydocstyle]
convention = "google"

[tool.ruff.lint.isort]
known-first-party = ["camel"]

[tool.pytest.ini_options]
pythonpath = ["."]
addopts = ["--strict-markers"]
markers = [
    "asyncio: mark a test as asyncio-based.",
    "very_slow: mark a very slow test to run only in full test mode",
    "model_backend: for tests that require OpenAI API key or a local LLM",
]

[tool.coverage.report]
include_namespace_packages = true

[[tool.mypy.overrides]]
module = [
    "transformers.*",
    "packaging.*",
    "tiktoken",
    "openai",
    "openai.error",
    "pytest",
    "_pytest.config",
    "_pytest.nodes",
    "numpy",
    "torch",
    "sqlalchemy",
    "google.cloud.sql.connector",
    "gradio",
    "database_connection",
    "huggingface_hub",
    "huggingface_hub.utils._errors",
    "wikipedia",
    "duckduckgo_search",
    "newspaper",
    "wolframalpha",
    "pyowm",
    "googlemaps",
    "requests_oauthlib",
    "prance",
    "openapi-spec-validator",
    "jsonschema.*",
    "bs4.*",
    "docx2txt",
    "PyMuPDF",
    "fitz",
    "qdrant_client.*",
    "unstructured.*",
    "imageio",
    "rank_bm25",
    "cohere",
    "sentence_transformers.*",
    "pymilvus",
    "pillow",
    "slack-sdk",
    "pydub",
    "pygithub",
    "litellm",
    "pyTelegramBotAPI",
    "discord.py",
]
ignore_missing_imports = true<|MERGE_RESOLUTION|>--- conflicted
+++ resolved
@@ -85,7 +85,6 @@
 qdrant-client = { version = "^1.9.0", optional = true }
 pymilvus = { version = "^2.4.0", optional = true }
 
-<<<<<<< HEAD
 # serve
 fastapi = "^0.109.0"
 uvicorn = "^0.27.0"
@@ -93,14 +92,13 @@
 # cli-tools
 click = "^8.1.7"
 rich = "^13.7.0"
-=======
+
 # graph-storages
 neo4j = { version = "^5.18.0", optional = true }
 
 # retrievers
 rank-bm25 = { version = "^0.2.2", optional = true }
 cohere = { version = "^4.56", optional = true }
->>>>>>> 6df0552a
 
 # test
 pytest = { version = "^7", optional = true}
